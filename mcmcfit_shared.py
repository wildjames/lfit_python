import numpy as np
import matplotlib.pyplot as plt
import matplotlib.gridspec as gridspec
from matplotlib.ticker import MaxNLocator
from trm import roche
import sys
import lfit
import emcee
import george
import warnings
import GaussianProcess as GP
from mcmc_utils import *
import seaborn
from collections import MutableSequence

# parallellise with MPIPool
from emcee.utils import MPIPool

class LCModel(MutableSequence):
    '''CV lightcurve model for multiple eclipses
       can be passed to routines for calculating model, chisq, prior prob etc
       
       can add eclipses at will with routing addEcl. All eclipses share q, dphi, rwd, 
       limb darkening. All other parameters vary. You cannot mix and match complex
       and simple bright spot models for eclipses; all must use the same type of
       bright spot.
       
       Also behaves as a list of the current values of all variable parameters - 
       this allows it to be seamlessly used with emcee'''
       
    def __init__(self,parList,nel_disc=1000,nel_donor=400):
        '''parameter list should be a 16 element or 20 element dictionary of Param objects
        in order these are:
        amp_gp, tau_gp, wdFlux, dFlux, sFlux, rsFlux, q, dphi, rdisc, ulimb, rwd, scale, az, fis, dexp, phi0
        and optional pars are
        exp1, exp2, tilt, yaw
        '''
        amp_gp,tau_gp,wdFlux,dFlux,sFlux,rsFlux,q,dphi,rdisc,ulimb,rwd,scale,az,fis,dexp,phi0 = parList[0:16]
        complex = False
        if len(parList) > 16:
            exp1, exp2, tilt, yaw = parList[16:]
            complex = True
        # put into class instance
        self.q = q
        self.rwd = rwd
        self.dphi = dphi
        self.amp_gp = amp_gp
        self.tau_gp = tau_gp
        # make sure these are not variables
        self.amp_gp.isVar = False
        self.tau_gp.isVar = False
        
        # we actually need an LFIT CV object to do the calculations
        parVals = [par.startVal for par in parList[2:]]
        self.cv = lfit.CV(parVals)
        
        # now parameters that differ for each eclipse. put these in a list
        # this allows us to get params for a given eclipse
        self.wdFlux = [wdFlux]
        self.dFlux  = [dFlux]
        self.sFlux  = [sFlux]
        self.rsFlux  = [rsFlux]
        self.rdisc  = [rdisc]
        self.ulimb = [ulimb]
        self.scale  = [scale]
        self.az     = [az]
        self.fis    = [fis]
        self.dexp   = [dexp]
        self.phi0   = [phi0]
        self.complex = complex
        if self.complex:
            self.exp1   = [exp1]
            self.exp2   = [exp2]
            self.tilt   = [tilt]
            self.yaw    = [yaw]
        
        self.necl = 1
        
        # now we need a data property which yields a simple list of all active parameters

        # for list itself, this should be all the parameters which are considered
        # variable. We use the @property decorator to do clever stuff here
        # the property _data contains the list of all params, we want just the variable ones
        self._data = parList
        
    '''by having data be a list of all variable parameters, we can have the model
       keep track of all parameters, but to emcee (which treats the model like a list)
       it looks like it has a smaller number of parameters, which vary'''
    @property
    def data(self):
        return [param for param in self._data if param.isVar]
    @property
    def npars(self):
        return len(self.data)
                    
    # the following routines determine what happens when we try to extract, set or
    # delete this list items
    def __getitem__(self,ind):
        # returns the current value of this parameter
        return self.data[ind].currVal
    def __setitem__(self,ind,val):
        # set the current value of this parameter
        self.data[ind].currVal = val
    def __delitem__(self,ind):
        # delete this from the list (should never use this, but needed for implementation)
        self.data.remove(ind)
    def __len__(self):
        # returns len of list
        return len(self.data)
    def insert(self,ind,val):
        # add a value into list at index (again, shouldn't be used)
        self.data.insert(ind,val)

    def addEclipse(self,parList):
        '''parList should be a list of 11 or 15 Param objects, depending on the complexity
        of the bright spot model. In turn these should be
        wdFlux, dFlux, sFlux, rsFlux, rdisc, ulimb, scale, az, fis, dexp, phi0
        and optional pars are
        exp1, exp2, tilt, yaw
        '''    
        if self.complex:
            assert len(parList) == 15, "Wrong number of parameters"
            wdFlux,dFlux,sFlux,rsFlux,rdisc,ulimb,scale,az,fis,dexp,phi0,exp1,exp2,tilt,yaw = parList[0:15]
        else:
            assert len(parList) == 11, "Wrong number of parameters"
            wdFlux,dFlux,sFlux,rsFlux,rdisc,ulimb,scale,az,fis,dexp,phi0 = parList[0:11]
            
        self.necl += 1
        self.wdFlux.append(wdFlux)
        self.dFlux.append(dFlux)
        self.sFlux.append(sFlux)
        self.rsFlux.append(rsFlux)
        self.rdisc.append(rdisc)
        self.ulimb.append(ulimb)
        self.scale.append(scale)
        self.az.append(az)
        self.fis.append(fis)
        self.dexp.append(dexp)
        self.phi0.append(phi0)
        if self.complex:
            self.exp1.append(exp1)
            self.exp2.append(exp2)
            self.tilt.append(tilt)
            self.yaw.append(yaw)
        # add params to _data list
        self._data.extend(parList)
        
    def calc(self,ecl,phi,width=None):
        '''we have to extract the current value of the parameters for this ecl, and 
        calculate the CV flux'''
        eclPars = [self.wdFlux[ecl].currVal, self.dFlux[ecl].currVal, self.sFlux[ecl].currVal, \
            self.rsFlux[ecl].currVal, self.q.currVal, self.dphi.currVal, self.rdisc[ecl].currVal, \
            self.ulimb[ecl].currVal, self.rwd.currVal, self.scale[ecl].currVal, self.az[ecl].currVal, \
            self.fis[ecl].currVal, self.dexp[ecl].currVal, self.phi0[ecl].currVal]
        if self.complex:
            eclPars.extend([self.exp1[ecl].currVal, self.exp2[ecl].currVal, \
                self.tilt[ecl].currVal, self.yaw[ecl].currVal])
        return self.cv.calcFlux(eclPars,phi,width)
        
    def chisq(self,phi,y,e,width=None):
        retVal = 0.0
        for iecl in range(self.necl):
            if width:
                thisWidth=width[iecl]
            else:
                thisWidth=None
            resids = ( y[iecl] - self.calc(iecl,phi[iecl],thisWidth) ) / e[iecl]
            retVal += np.sum(resids**2)
        return retVal
        
    def ln_prior_base(self):
        retVal = 0.0
        priors_pars_shared = ['q','rwd']
        priors_pars_unique = ['wdFlux', 'dFlux', 'sFlux', 'rsFlux', 'ulimb', 'fis', 'dexp', 'phi0']
        if self.complex:
            priors_pars_unique.extend(['exp1','exp2','tilt','yaw'])
        for par in priors_pars_shared:
            param = getattr(self,par)
            if param.isVar:
                retVal += param.prior.ln_prob(param.currVal)
        for par in priors_pars_unique:
            parArr = getattr(self,par)
            for iecl in range(self.necl):
                param = parArr[iecl]
                if param.isVar:
                    retVal += param.prior.ln_prob(param.currVal)

        # just add in special cases here, e.g.:
        
        # dphi
        tol = 1.0e-6
        try:
            q = getattr(self,'q')
            dphi = getattr(self,'dphi')
            maxphi = roche.findphi(q.currVal,90.0) #dphi when i is slightly less than 90
            if dphi.currVal > maxphi-tol:
                retVal += -np.inf
            else:
                retVal += dphi.prior.ln_prob(dphi.currVal)
        except:
            # we get here when roche.findphi raises error - usually invalid q
            retVal += -np.inf
        
        #Disc radius (XL1) 
        try:
            q = getattr(self,'q')
            xl1 = roche.xl1(q.currVal) # xl1/a
            maxrdisc = 0.46/xl1 # maximum size disc can be without precessing
            rdiscArr = getattr(self,'rdisc')
            for iecl in range(self.necl):
                rdisc = rdiscArr[iecl]
                if rdisc.currVal > maxrdisc:
                    retVal += -np.inf
                else:
                    retVal += rdisc.prior.ln_prob(rdisc.currVal)
        except:
            # we get here when roche.findphi raises error - usually invalid q
            retVal += -np.inf
        
        #BS scale (XL1)
        rwd = getattr(self,'rwd')
        minscale = rwd.currVal/3
        maxscale = rwd.currVal*3
        scaleArr = getattr(self,'scale')
        for iecl in range(self.necl):
            scale = scaleArr[iecl]
            if scale.currVal < minscale or scale.currVal > maxscale:
                retVal += -np.inf
            else:
                retVal += scale.prior.ln_prob(scale.currVal)
            
        #BS az
        slop = 40.0
        try:
            # find position of bright spot where it hits disc
            # will fail if q invalid
            q = getattr(self,'q')
            xl1 = roche.xl1(q.currVal) # xl1/a
            rdiscArr = getattr(self,'rdisc')
            azArr = getattr(self,'az')
            for iecl in range(self.necl):
                rdisc = rdiscArr[iecl]
                rd_a = rdisc.currVal*xl1
                az = azArr[iecl]
                # Does stream miss disc? (disc/a < 0.2 or > 0.65 )
                # if so, Tom's code will fail
                x,y,vx,vy = roche.bspot(q.currVal,rd_a)
                # find tangent to disc at this point
                alpha = np.degrees(np.arctan2(y,x))
                # alpha is between -90 and 90. if negative spot lags disc ie alpha > 90
                if alpha < 0: alpha = 90-alpha
                tangent = alpha + 90 # disc tangent
                minaz = max(0,tangent-slop)
                maxaz = min(178,tangent+slop)
                if az.currVal < minaz or az.currVal > maxaz:
                    retVal += -np.inf
                else:
                    retVal += az.prior.ln_prob(az.currVal)
        except:
            # we get here when roche.findphi raises error - usually invalid q
            retVal += -np.inf
            
        return retVal
        
    def ln_prior(self):
        # this needs to be different in GPLCModel
        return self.ln_prior_base()
 
    def ln_likelihood(self,parList,phi,y,e,width=None):
        lnlike = 0.0
        for iecl in range(self.necl):
            lnlike += np.sum( np.log (2.0*np.pi*e[iecl]**2) )
        return -0.5*(lnlike + self.chisq(phi,y,e,width))
        
    def ln_prob(self,parList,phi,y,e,width=None):
        lnp = self.ln_prior()
        if np.isfinite(lnp):
            try:
                return lnp + self.ln_likelihood(parList,phi,y,e,width)
            except:
                return -np.inf
        else:
            return lnp
            
class GPLCModel(LCModel):
    def __init__(self,parList,nel_disc=1000,nel_donor=400):
        super(GPLCModel,self).__init__(parList,nel_disc,nel_donor)
        # make sure GP params are variable
        self.amp_gp.isVar = True
        self.tau_gp.isVar = True
        
    def ln_prior_gp(self):
        retVal=0.0
        priors_pars_shared = ['amp_gp','tau_gp']
        for par in priors_pars_shared:
            param = getattr(self,par)
            if param.isVar:
                retVal += param.prior.ln_prob(param.currVal)
        return retVal
        
    def ln_prior(self):
        return self.ln_prior_base() + self.ln_prior_gp()    
        
    def createGP(self,parList,phi):
        # check this, does it change if complex?
        a, tau = np.exp(parList[:2])
        dphi, phiOff = parList[7],parList[15]
        
        k_out = a*GP.Matern32Kernel(tau)
        k_in    = 0.01*a*GP.Matern32Kernel(tau)
        
        # Find location of all changepoints
        changepoints = []
        for n in range (int(phi[1]),int(phi[-1])+1,1):
            changepoints.append(n-dphi/2.)
            changepoints.append(n+dphi/2.)  

        # Depending on number of changepoints, create kernel structure
        kernel_struc = [k_out]      
        for k in range (int(phi[1]),int(phi[-1])+1,1):
            kernel_struc.append(k_in)
            kernel_struc.append(k_out)
        
        # create kernel with changepoints 
        # obviously need one more kernel than changepoints!
        kernel = GP.DrasticChangepointKernel(kernel_struc,changepoints)
        
        # create GPs using this kernel
        gp = GP.GaussianProcess(kernel)
        return gp
        
    def ln_likelihood(self,parList,phi,y,e,width=None):
        # new ln_like function, using GPs, looping over each eclipse
        lnlike = 0.0
        
        for iecl in range(self.necl):
            gp = self.createGP(parList,phi[iecl])
            gp.compute(phi[iecl],e[iecl])
            # calculate the model
            if width:
                thisWidth=width[iecl]
            else:
                thisWidth=None
            resids = y[iecl] - self.calc(iecl,phi[iecl],thisWidth)
                                
            # check for bugs in model
            if np.any(np.isinf(resids)) or np.any(np.isnan(resids)):
                print parList
                print warning.warn('model gave nan or inf answers')
                return -np.inf
                                
            # now calculate ln_likelihood
                                
            lnlike += gp.lnlikelihood(resids)         
        return lnlike
            
def parseInput(file):
        blob = np.loadtxt(file,dtype='string',delimiter='\n')
        input_dict = {}
        for line in blob:
                k,v = line.split('=')
                input_dict[k.strip()] = v.strip()
        return input_dict
            
if __name__ == "__main__":

    #Input lightcurve data from txt file
    import argparse
    parser = argparse.ArgumentParser(description='Fit CV lightcurves with lfit')
    parser.add_argument('file',action='store',help='input file')
    args = parser.parse_args()

    input_dict = parseInput(args.file)  

    nburn    = int( input_dict['nburn'] )
    nprod    = int( input_dict['nprod'] )
    nthreads = int( input_dict['nthread'] )
    nwalkers = int( input_dict['nwalkers'] )
    scatter  = float( input_dict['scatter'] )
    toFit    = int( input_dict['fit'] )
    
    neclipses = int( input_dict['neclipses'] )
    complex    = bool( int(input_dict['complex']) )
<<<<<<< HEAD
    useGP      = bool( int(input_dict['useGP']) )
    amp_gp = Param.fromString( input_dict['amp_gp'])
    tau_gp = Param.fromString( input_dict['tau_gp'])
=======
    if complex:
        print ('Using complex BS model')
    else:
        print ("Using simple BS model")
        
>>>>>>> 573d4219
    q      = Param.fromString( input_dict['q'] )
    dphi   = Param.fromString( input_dict['dphi'] )
    rwd    = Param.fromString( input_dict['rwd'] )
    
    files = []
    output_files = []
    fwd = []
    fdisc = []
    fbs = []
    fd  = []
    rdisc = []
    ulimb = []
    scale = []
    az = []
    frac = []
    rexp = []
    off = []
    exp1 = []
    exp2 = []
    tilt = []
    yaw = []
    for ecl in range(1,1+neclipses):
        files.append( input_dict['file_%d' % ecl] )
        output_files.append( input_dict['out_%d' % ecl] )
        fwd.append(Param.fromString( input_dict['fwd_%d' % ecl] ))
        fdisc.append(Param.fromString( input_dict['fdisc_%d' % ecl] ))
        fbs.append(Param.fromString( input_dict['fbs_%d' % ecl] ))
        fd.append(Param.fromString(input_dict['fd_%d' % ecl] ))
        rdisc.append(Param.fromString(input_dict['rdisc_%d' % ecl] ))
        ulimb.append(Param.fromString(input_dict['ulimb_%d' % ecl] ))
        scale.append(Param.fromString(input_dict['scale_%d' % ecl] ))
        az.append(Param.fromString(input_dict['az_%d' % ecl] ))
        frac.append(Param.fromString(input_dict['frac_%d' % ecl] ))
        rexp.append(Param.fromString(input_dict['rexp_%d' % ecl] ))
        off.append(Param.fromString(input_dict['off_%d' % ecl] ))
        if complex:
            exp1.append(Param.fromString(input_dict['exp1_%d' % ecl] ))
            exp2.append(Param.fromString(input_dict['exp2_%d' % ecl] ))
            tilt.append(Param.fromString(input_dict['tilt_%d' % ecl] ))
            yaw.append(Param.fromString(input_dict['yaw_%d' % ecl] ))

    # OUTPUT FILE CODE
    # setup header for output file format
    outfile_header = """#This file contains the data and best fit. 
    #The first three columns are the data (x, y and y error)
    #The next column is the CV flux
    #The next columns are the flux from wd, bright spot, disc and donor
    """
    # create a model from the first eclipses parameters
    parList = [amp_gp,tau_gp,fwd[0],fdisc[0],fbs[0],fd[0],q,dphi,rdisc[0],ulimb[0],rwd, \
                scale[0],az[0],frac[0],rexp[0],off[0]]
    if complex:
        parList.extend([exp1[0],exp2[0],tilt[0],yaw[0]])
    if useGP:
        model = GPLCModel(parList)
    else:
        model = LCModel(parList)
    # then add in additional eclipses as necessary
    for ecl in range(1,neclipses):
        parList = [fwd[ecl],fdisc[ecl],fbs[ecl],fd[ecl],rdisc[ecl],ulimb[ecl], \
                    scale[ecl],az[ecl],frac[ecl],rexp[ecl],off[ecl]]
        if complex:
            parList.extend([exp1[ecl],exp2[ecl],tilt[ecl],yaw[ecl]])
        model.addEclipse(parList)
        
    # store your data in python lists, so that x[0] are the times for eclipse 0, etc.
    x = []
    y = []
    e = []
    w = []
    
    # crop to range if required
    start = float( input_dict['phi_start'] )
    end = float( input_dict['phi_end'] )
    for file in files:
        xt,yt,et = np.loadtxt(file,skiprows=16).T
        wt = np.mean(np.diff(xt))*np.ones_like(xt)/2.
        #xt,wt,yt,et,_ = np.loadtxt(file).T
        mask = (xt>start)&(xt<end)
        x.append(xt[mask])
        y.append(yt[mask])
        e.append(et[mask])
        w.append(wt[mask])
        
    
    # is our starting position legal?
    if np.isinf( model.ln_prior() ):
        print 'Error: starting position violates priors'
        sys.exit(-1)
        
    npars = model.npars
    params = [par for par in model]
    def ln_prob(pars,model,x,y,e,w):
        # we update the model to contain the params suggested by emcee, and calculate lnprob
        for i in range(model.npars):
            model[i] = pars[i]
        return model.ln_prob(params,x,y,e,w)

    if toFit:
        # Initialize the MPI-based pool used for parallelization.
        # MPI not used as found to not be quicker
        '''
        pool = MPIPool()

        if not pool.is_master():
            # Wait for instructions from the master process.
            pool.wait()
            sys.exit(0)
        '''    
        p0 = np.array(params)
        print "initial ln probability = %.2f" % ln_prob(p0,model,x,y,e,w)
        p0 = emcee.utils.sample_ball(p0,scatter*p0,size=nwalkers)
        sampler = emcee.EnsembleSampler(nwalkers,npars,ln_prob,args=[model,x,y,e,w],threads=nthreads)

        #Burn-in
        print 'starting burn-in'
        pos, prob, state = run_burnin(sampler,p0,nburn)

        # run second burn-in scattered around best fit of previous burnin
        # DFM reports this can help convergence in difficult cases
        print 'starting second burn-in'
        p0 = pos[np.argmax(prob)]
        p0 = emcee.utils.sample_ball(p0,scatter*p0,size=nwalkers)
        pos, prob, state = run_burnin(sampler,p0,nburn)

        #Production
        sampler.reset()
        print 'starting main mcmc chain'
        sampler = run_mcmc_save(sampler,pos,nprod,state,"chain2.txt")  
        
        # stop parallelism
        #pool.close()
        
        chain = flatchain(sampler.chain,npars,thin=10)
        
        # Print out parameters
        
        pars_shared = ['amp_gp','tau_gp','q','dphi','_','_','rwd']
        pars_unique = ['_','_''wdFlux', 'dFlux', 'sFlux', 'rsFlux','_','_','rdisc','ulimb','_','scale', 'az', 'fis', 'dexp', 'phi0']
        pars_unique_2 = ['wdFlux', 'dFlux', 'sFlux', 'rsFlux', 'rdisc', 'ulimb', 'scale', 'az', 'fis', 'dexp', 'phi0']
        if complex:
            pars_unique.extend(['exp1','exp2','tilt','yaw'])
            pars_unique_2.extend(['exp1','exp2','tilt','yaw'])
        pars_unique += pars_unique_2*(neclipses-1)
        
        params = []
        
        print "\nShared params:\n"
        p = 0
        for i in range(0,7):
            if p == 2 or p == 3 or p == 4 or p == 5 or p == 8 or p == 9:
                    p += 1
            else:
                par = chain[:,p]
                lolim,best,uplim = np.percentile(par,[16,50,84])
                print "%s = %f +%f -%f" % (pars_shared[i],best,uplim-best,best-lolim)
                p += 1
                '''params.append(best)
                model[i] = best'''
                
        ind_npars = (npars-5)/neclipses
        a = 0 
        b = 4     
        
        for iecl in range(neclipses):
            print "\nindividual params for eclipse %d:\n" % (iecl+1)
            p = 0+(iecl*ind_npars)
            a += (ind_npars*iecl)
            b += (a + ind_npars)
            if a <= npars:
                for i in range(a,b):
                    if p == 0 or p == 1 or p == 6 or p == 7 or p == 10:
                        p += 1
                    else:
                        if iecl == 0:
                            par = chain[:,p]
                            lolim,best,uplim = np.percentile(par,[16,50,84])
                            print "%s = %f +%f -%f" % (pars_unique[i],best,uplim-best,best-lolim)
                        else:
                            par = chain[:,p+5] 
                            lolim,best,uplim = np.percentile(par,[16,50,84])
                            print "%s = %f +%f -%f" % (pars_unique[i],best,uplim-best,best-lolim)
                        p += 1    
                a = 4
                b = 0
            '''params.append(best)
            model[i] = best'''
                         
    print '\nFor this model:\n'
    dataSize = np.sum((xa.size for xa in x))
    print "Chisq          = %.2f (%d D.O.F)" % (model.chisq(x,y,e,w),dataSize - model.npars - 1)
    print "ln prior       = %.2f" % model.ln_prior()
    print "ln likelihood = %.2f" % model.ln_likelihood(params,x,y,e,w)
    print "ln probability = %.2f" % model.ln_prob(params,x,y,e,w)
    
    # Plot model & data
    gs = gridspec.GridSpec(2,neclipses,height_ratios=[2,1])
    gs.update(hspace=0.0)
    seaborn.set()

    LHplot = True
    for iecl in range(neclipses):
        xp = x[iecl]
        yp = y[iecl]
        ep = e[iecl]
        wp = w[iecl]
           
        xf = np.linspace(xp.min(),xp.max(),1000)
        wf = 0.5*np.mean(np.diff(xf))*np.ones_like(xf)
        yp_fit = model.calc(iecl,xp,wp)
        yf = model.calc(iecl,xf,wf)

        ax1 = plt.subplot(gs[0,iecl])
        
        # CV model
        ax1.plot(xf,yf)
        ax1.plot(xf,model.cv.yrs)
        ax1.plot(xf,model.cv.ys)
        ax1.plot(xf,model.cv.ywd)
        ax1.plot(xf,model.cv.yd)
        # data
        
        ax1.errorbar(xp,yp,yerr=ep,fmt='.',color='k',capsize=0,alpha=0.5)

        ax2 = plt.subplot(gs[1,iecl],sharex=ax1)
        ax2.errorbar(xp,yp-yp_fit,yerr=ep,color='k',fmt='.',capsize=0,alpha=0.5)
        #ax2.set_xlim(ax1.get_xlim())
        #ax2.set_xlim(-0.1,0.15)

        #labels
        if LHplot:
               ax1.set_ylabel('Flux (mJy)')
               ax2.set_ylabel('Residuals (mJy)')
               LHplot = False
        ax2.set_xlabel('Orbital Phase')
        ax2.yaxis.set_major_locator(MaxNLocator(4,prune='both'))
        
    for ax in plt.gcf().get_axes()[::2]:
        ax.yaxis.set_major_locator(MaxNLocator(prune='both'))
        
        
    plt.savefig('bestFit.pdf')
    #plt.xlim(-0.1,0.15)
    plt.show()
     <|MERGE_RESOLUTION|>--- conflicted
+++ resolved
@@ -381,17 +381,10 @@
     
     neclipses = int( input_dict['neclipses'] )
     complex    = bool( int(input_dict['complex']) )
-<<<<<<< HEAD
     useGP      = bool( int(input_dict['useGP']) )
     amp_gp = Param.fromString( input_dict['amp_gp'])
     tau_gp = Param.fromString( input_dict['tau_gp'])
-=======
-    if complex:
-        print ('Using complex BS model')
-    else:
-        print ("Using simple BS model")
-        
->>>>>>> 573d4219
+
     q      = Param.fromString( input_dict['q'] )
     dphi   = Param.fromString( input_dict['dphi'] )
     rwd    = Param.fromString( input_dict['rwd'] )
