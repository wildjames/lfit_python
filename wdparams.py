--- conflicted
+++ resolved
@@ -438,15 +438,9 @@
     # # # # # # # # # # # # # # # # # # # # # #
 
     # For each filter, fill lists with wd fluxes from mcmc chain, then append to main array
-<<<<<<< HEAD
     if 'wdFlux_u' in colKeys:
 
         index = colKeys.index('wdFlux_u')
-=======
-    if 'wdflux_u' in colKeys:
-
-        index = colKeys.index('wdflux_u')
->>>>>>> d10331e5
         uband = fchain[:, index]
         uband = np.array([uband])
 
@@ -606,13 +600,8 @@
 
             zband_used = True
 
-<<<<<<< HEAD
     if 'wdFlux_kg5' in colKeys:
         index = colKeys.index('wdFlux_kg5')
-=======
-    if 'wdflux_kg5' in colKeys:
-        index = colKeys.index('wdflux_kg5')
->>>>>>> d10331e5
         kg5band = fchain[:, index]
         kg5band = np.array([kg5band])
 
