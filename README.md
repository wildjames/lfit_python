# LFIT_PYTHON
<<<<<<< HEAD
This project is the successor to `LFIT` - a `C++` code for fitting cataclysmic variable (CV) star's eclipse lightcurves. `LFIT` is fast but cannot be easily adapted to fit ligthcurves with lots of flickering or to fit individual eclipses whilst sharing certain parameters (e.g eclipse width) between eclipses. This software uses a tree structure, to group eclipses into branches that can share some parameters but not others. 


## LFIT; functional knowledge you're gonna need
[lfit](https://github.com/StuartLittlefair/lfit) is a pretty robust piece of code. It's core functionality is easy to use, though perhaps a bit finnicky to pass parameters to. More on this in a few paragraphs.

`lfit` operates not in time space, but rather in phase space. This necessitates a bit of pre-processing to get a lightcurve from the raw format, into flux as a function of eclipse phase. The eclipse minimum is assumed to occur at phase 0.0, though a variable in the model is a phase offset to tweak this... as a last resort! Good ephemeral data is much better than putting a plaster on the problem. 

To reiterate - `lfit` will output a lightcurve in `phase`, `flux`. 

The module has, essentially, one main useful object with one main function. The `lfit.CV` class handles the four components that are considered (namely, the disc, donor star, white dwarf, and bright spot), and puts them all together for you. These components *can* be called individually, but this **usually** is more useful for diagnostics than for modelling. The `lfit.CV` has a `calcFlux()` method, which will make up your lightcurve.

### Calc-ing Flux
The `calcFlux()` method requires the CV parameters in a specific order. Some of these are optional, and are only supplied when calculating the (more computationally expensive) complex bright spot (BS) model.
```python
pars = [
    'wdFlux -  white dwarf flux at maximum light'
    'dFlux  -  disc flux at maximum light'
    'sFlux  -  bright spot flux at maximum light'
    'rsFlux -  donor flux at maximum light'
    'q      -  mass ratio'
    'dphi   -  full width of white dwarf at mid ingress/egress'
    'rdisc  -  radius of accretion disc (scaled by distance to inner lagrangian point XL1)'
    'ulimb  -  linear limb darkening parameter for white dwarf'
    'rwd    -  white dwarf radius (scaled to XL1)'
    'scale  -  bright spot scale (scaled to XL1)'
    'az     -  the azimuth of the bright spot strip (w.r.t to line of centres between stars)'
    'fis    -  the fraction of the bright spot's flux which radiates isotropically'
    'dexp   -  the exponent which governs how the brightness of the disc falls off with radius'
    'phi0   -  a phase offset'
    'exp1   -  [OPTIONAL] BS strip first exponent'
    'exp2   -  [OPTIONAL] BS strip second exponent'
    'tilt   -  [OPTIONAL] BS strip emission tilt, away from normal'
    'yaw    -  [OPTIONAL] BS strip emission yaw, away from normal'
]
# initialise the CV
cv_object = lfit.CV(pars)

phase = np.linspace(-0.3, 0.3, 300)
flux  = cv_object(pars, phase)
```
Note that the CV must be initialised with the initial parameters. This is because tweaking the parameters a bit is much less expensive than restarting the model from scratch - when running an MCMC as fast as possible, this saving adds up!

### Limb Darkening
The model is usually only very dimly sensitive to the limb darkening coefficient (LDC), as this parameter only comes into play *during* the WD ingress and egress. As such, it's recommended to first make a fit with a naiive LDC, then use the resulting WD model to calculate the value of the LDC that *should* have been used, and conduct another fit with the new LDC.

### Quickly diagnosing a fittable eclipse
Something that is important to understand is that the location of the BS ingress and egress, in conjuntion with the width of the eclipse and the size of the disc, constrains the mass ratio, q. It is crucial to be able to resolve these BS features in order to lift degeneracy between the other three.

### Real world data considerations
One part of LFIT that I'd be remiss not to mention is the bin width. When comparing models to data, we must account for the duration of a single exposure - if we don't, then periods where the flux is changing rapidly (i.e. the highly important ingresses and egresses), would be incorrect. `calcFlux()` can also take a `width` argument, which is the exposure width of the data. This will often not be an issue if your observations are sucessive, i.e. negligible dead time between frames, but if this is *not* the case (as it often is), you must define this! If it's not defined, the software will infer the bin width from the data, perhaps incorrectly.

These are, obviously, proxy parameters for the actual physical parameters of the system. The resulting chain from the MCMC simulation can be converted into physical parameters after the fact, using `wdparams.py`


## Markov Chain Monte-Carlo (MCMC), emcee, and the Affine-Invariant Ensemble Sampler (AIES)
[`emcee`](https://github.com/dfm/emcee) is the workhorse of this fitting process. MCMC essentially works by taking an initial position in parameter space, tweaking it a bit, and seeing if the fit to data improves. If it does, great, move there. If it doesn't, the 'walker' still has a finite chance to move to the new position anyway. This helps (in theory) to stop the walker from getting trapped in local minima; a core property of an MCMC is that it will explore 100% of the parameter space, given an infinite amount of time. Over time, the areas(or volumes) of parameter space that have a better fit to the data will accumulate more 'footprints' from the walkers, and the sampling frequencies will eventually converge towards the posterior distribution of the model.

It's hopefully obvious that we generally have less than infinite computer time. There are various algorithms that tweak the outline above, and the one currently used is the AIES. The `emcee` [paper](https://arxiv.org/abs/1202.3665) has a better explaination than I can give, so I recommend reading that rather than this, but here's a digested version. The chain uses many walkers rather than just one. When proposing new steps, a walker takes a random peer, and leapfrogs over its position by some fraction. This gives the proposed 'stretch move' new position of the walker. This is repeated (in parallel) for each walker's position, and then proceeds as normal - if it's a better fit, accept, if it isn't, roll some dice to see if it's accepted anyway. Note that this means that the walkers are ***not*** independant of each other, so don't use Gelman-Rubin convergence testing on these chains!


## wdparams
`wdparams.py` is essentially a thin version of `mcmcfit.py`, only this time it takes the parameters found in a `chain_prod.txt` file as the 'observation', and fits white dwarf model atmosphere colours (the DA models found [here](http://www.astro.umontreal.ca/~bergeron/CoolingModels/)) to it. Using it is pretty much the same as using `mcmcfit.py`


## The model
This package uses a tree structure to group observational data. It's easier to explain with a diagram;
```

                   Trunk
                     |
                    / \
        Branch1 ---     --- Branch2
           |                  |
          / \                / \
     leaf1   leaf2      leaf3   leaf4
```
Parameters are set from the top with an ordered list (as per `emcee` docs), and sorted down into the branches and leaves by the model structure. The eclipses are stored and modelled on the leaves, with the branches separating different observational filters and the `Trunk` storing the global parameters, `q`, `dhpi`, and `rwd`. When we want to evaluate an eclipse fit, say that of `leaf1`, we call `leaf1.calcFlux`. This retrieves the parameters it inherits from its parent, `Branch1`, and grandparent, `Trunk`, passes them off to `lfit.CV`, and returns the result. 

By segregating the eclipses like this, rather than fitting each individually, much better constraints on parameters can be achieved, even with less than stellar data. CV flickering can cause the BS ingress and egress to be ambiguous, as the amplitude of this stochastic process is often similar to the size of the BS features. It is unlikely that two eclipses will be unfortunate enough to be masked in this way *in the same place*, so by fitting them together, the MCMC should find it preferable to settle on the feature common to them both. Similarly, the white dwarf and donor fluxes (which should not change on human timescales) should be constant between eclipses - hence are shared at the branch level.

### If you want to use this...
The core functionality is ambiguous to the model being fitted, and sub-classed to work with `lfit` & `emcee`. This means that this structure should be *relatively* easy to apply to other models in similar use-cases. The tree is constructed of `Node`s, that can have at most one parent, and any number of children. It can also be arbitrarily deep, for example the above illustration could have two levels of branches, one separating branches, and another layer separating observations that are distant in time, for a 4-layer model.

## Fitting the Proxy Parameters
Actually using the software is fairly easy. In essence,

1. Write a configuration file defining the initial conditions, and parameters of the MCMC
2. Run `mcmcfit.py` with the input file, e.g. `python3 /PATH/TO/LFIT_PYTHON/mcmcift.py mcmc_input.dat`
3. Wait. 
4. Run `wdparams.py` with its relevant input file, e.g. `python3 /PATH/TO/LFIT_PYTHON/wdparams.py wdinput.dat`
5. Use `ldparams.py` to calculate the limb darkening coefficient of this WD model
6. Repeat steps 1-4 with the new value of limb darkening
5. Analyse results!

In reality, this is often iterative, and the result of one chain leads into the start position of another, until convergence is reached. Then, the resulting converged chain is fed into `wdparams.py` for conversion into physical parameters.

This branch also has a notifier, which will email the resulting lightcurve figures, and the likelihood history and summary of the chain_prod file. Corner plots are not sent, as these are often several MB each, so must be retrieved manually. To use this, first a gmail bot account needs to be created (this is just a normal gmail account, but with a dumber email address. I used mcmcfit.bot@gmail.com, as an example.), and its credentials supplied in a file called `PATH/TO/LFIT_PYTHON/email_details.json`, with the following format:
```json
{
  "user": "ADDRESS",
  "pass": "PASSWORD"
}
```
***DO NOT USE YOUR PERSONAL EMAIL*** as the credentials are stored here in plaintext. Just make a new (gmail!) account fresh for this.

### input.dat
The input file needs a few parameters at a minimum. It's almost certainly easier to understand the structure by looking at the [example](test_data/mcmc_input.dat) file, so just look in there for the documentation. Similarly, the `wdparams` script needs an input configuration, and this [example](./wdinput.dat) is also given.

## Installation
1. Install `lfit`, as per the instructions.
2. pip install the requirements of `lfit_python`; `pip3 install -r requirements.txt`
3. Thats it


## TODO 
- AIES samplers are [likely not suitable for parameter spaces with N > ~5](https://statmodeling.stat.columbia.edu/2017/03/15/ensemble-methods-doomed-fail-high-dimensions/). Should we move to a different algorithm?
- The `emcee` implimentation of parallel tempering is deprecated. [This](https://github.com/willvousden/ptemcee) branch is now the preferred one to use, and needs to be integrated into `lfit_python`.
- The `watchparams` branch is now broken, due to the migration to the node tree. This needs porting over to the new version. 
=======
-----

This project is the successor to `LFIT` - a `C++` code for fitting CV lightcurves. `LFIT` is fast but cannot be easily adapted to fit ligthcurves with lots of flickering or to fit individual eclipses whilst sharing certain parameters (e.g eclipse width) between eclipses.

The main change to the software is the creation of a 'middle-man' class, which acts as a mediator between the MCMC sampling software (in this case `emcee`) and the `LFIT` `C++` code. `LFIT` uses `CV` objects, capable of quickly simulating a lightcurve across a phase array, however this only handles <i>one</i> eclipse at a time. The CV system itself may change over time, and between bands, but some parameters will not vary much, if at all. For example, the mass ratio of the system will be constant over time, so ideally <i>all</i> eclipses will share this parameter. Conversely, the accretion disc radius can be highly variable over time, so need not necessarly be shared between datasets; somewhere in the middle are parameters like the white dwarf flux, which will be shared between eclipses in the same filter, but will be different between filters - some may share parameters, while others don't.
  
 ## Model Structure
 
  The 'middle-man' software written here is organised as a hierarchical tree. This model structure has been written as generally as possible, so may be adapted to other projects. The model has `Nodes`, which can have at most one parent, and any number (including zero) children. As a simple example, a tree may look like this:
  
  ```
                   Trunk
                     |
                    / \
        Branch1 ---     --- Branch2
           |                  |
          / \                / \
     leaf1   leaf2      leaf3   leaf4

Trunk stores: q
Branch stores: WD Flux, disc flux
Leaf stores: disc radius, WD parameters
```

Here, the leaves are capable of evaluating a model that has some parameters stored on the leaf in question, its parent Branch, and it's grandparent Trunk. `leaf1` and `leaf2` will have independant disc radii and WD parameters, but will share WD and disc fluxes, and q. `leaf2` and `leaf3` will <i>only</i> share q. 

Parameters are stored as Param objects.  Nodes may hold no parameters, in which case they will act as simple dividers between datasets that still, for whatever reason, are desired to be fit together. 

Parameters can be set and retrieved from any `Node` very easily. Calling `Node.dynasty_par_vals` will return a list of the parameter values below that node, for example, calling `Branch1.dynasty_par_vals` will return `[WD Flux, disc Flux, leaf1 disc radius, leaf1 WD parameters, leaf2 disc radius, leaf2 WD parameters]`. Similarly, setting the vector is as easy as `Branch1.dynasty_par_vals = new_vector`. As long as the list is constructed in the same order as the `Node` would output, the parameters are sorted into the correct child `Nodes` by the tree. Typically, users will likely want to set and get parameter vectors from the Trunk of their tree. 

When a leaf wants to evaluate its model, it will need to retrieve its parameters. This is done with `leaf.ancestor_param_dict`. This returieves a python `dict` of the parameters inherited by that leaf. The `dict` keys are simply the names of the `Param` objects stored at or above the node called. Note that only Params <i>above</i> the node are collected; i.e. `Branch1.ancestor_param_dict` will not contain either `leaf1` or `leaf2` parameters.

## LFIT - A brief user's guide

[LFIT](https://github.com/StuartLittlefair/lfit) is most useful in providing a CV class object. This object has a method, `calcFLux`, that takes a list of (14 or 18) CV parameters, a phase array, and some optional paramters on the resolution of the donor star and disc. The function then returns the CV flux along that phase array. Components can also be individually retrieved if necessary, though the sum is more often the important part. The model holds best to Cataclysmic Variables with a roughtly homogenous disc, and a bright spot that is not excessively extended.

## Model Fitting

The model is fit with an affine-invariant MCMC method, implimented by emcee. For an in-depth run-down of what exactly this means, see [the emcee paper](https://arxiv.org/abs/1202.3665), but in brief, the goal of an MCMC sampler is to draw samples from the posterior distribution of the free parameters, based on their priors and the likelihood of the model they produce to be the 'correct' fit to data. 

In a classic Metropolis-Hasting chain, steps are proposed, and either accepted or rejected based on the likelihood relative to the previous step. If the likelihood is worse, the step still has a finite chance of being accepted - this allows the chain to (in theory, given an infinite amount of time) acess the whole parameter space regardless of the starting position. An affine-invariant approach introduces so-called 'stretch moves', which uses many parallel chains to inform proposed moves. 

The following is a summary of the algorithm from the mentioned paper:


'This method involves simultaneously evolving an ensemble of K walkers, where the proposal distribution for one walker, k, is based on the current positions of the K−1 walkers in the [rest of the ensemble]. Here, “position” refers to a vector in the N-dimensional, real-valued parameter space. To update the position of a walker at position X<sub>k</sub>, a walker X<sub>j</sub> is drawn randomly from the remaining walkers and a new position is proposed: 

(Equation 7)
X<sub>k</sub>(t) → Y=X<sub>j</sub> + Z[X<sub>k</sub>(t)−X<sub>j</sub>]

where Z is a random variable drawn from a distribution g(Z=z).  It is clear that if g satisfies 

(Equation 8)
g(z<sup>−1</sup>) = z g(z)

the proposal of Equation (7) is symmetric. In this case, the chain will satisfy detailed balance if the proposal is accepted with probability

(Equation 9)
q = min(1, Z<sup>N−1</sup> [p(Y) / p(X<sub>k</sub>(t))] )

where N is the dimension of the parameter space. This procedure is then repeated for each walker in the ensemble in series.'
>>>>>>> ee1bd892
<|MERGE_RESOLUTION|>--- conflicted
+++ resolved
@@ -1,5 +1,4 @@
 # LFIT_PYTHON
-<<<<<<< HEAD
 This project is the successor to `LFIT` - a `C++` code for fitting cataclysmic variable (CV) star's eclipse lightcurves. `LFIT` is fast but cannot be easily adapted to fit ligthcurves with lots of flickering or to fit individual eclipses whilst sharing certain parameters (e.g eclipse width) between eclipses. This software uses a tree structure, to group eclipses into branches that can share some parameters but not others. 
 
 
@@ -117,68 +116,4 @@
 
 ## TODO 
 - AIES samplers are [likely not suitable for parameter spaces with N > ~5](https://statmodeling.stat.columbia.edu/2017/03/15/ensemble-methods-doomed-fail-high-dimensions/). Should we move to a different algorithm?
-- The `emcee` implimentation of parallel tempering is deprecated. [This](https://github.com/willvousden/ptemcee) branch is now the preferred one to use, and needs to be integrated into `lfit_python`.
-- The `watchparams` branch is now broken, due to the migration to the node tree. This needs porting over to the new version. 
-=======
------
-
-This project is the successor to `LFIT` - a `C++` code for fitting CV lightcurves. `LFIT` is fast but cannot be easily adapted to fit ligthcurves with lots of flickering or to fit individual eclipses whilst sharing certain parameters (e.g eclipse width) between eclipses.
-
-The main change to the software is the creation of a 'middle-man' class, which acts as a mediator between the MCMC sampling software (in this case `emcee`) and the `LFIT` `C++` code. `LFIT` uses `CV` objects, capable of quickly simulating a lightcurve across a phase array, however this only handles <i>one</i> eclipse at a time. The CV system itself may change over time, and between bands, but some parameters will not vary much, if at all. For example, the mass ratio of the system will be constant over time, so ideally <i>all</i> eclipses will share this parameter. Conversely, the accretion disc radius can be highly variable over time, so need not necessarly be shared between datasets; somewhere in the middle are parameters like the white dwarf flux, which will be shared between eclipses in the same filter, but will be different between filters - some may share parameters, while others don't.
-  
- ## Model Structure
- 
-  The 'middle-man' software written here is organised as a hierarchical tree. This model structure has been written as generally as possible, so may be adapted to other projects. The model has `Nodes`, which can have at most one parent, and any number (including zero) children. As a simple example, a tree may look like this:
-  
-  ```
-                   Trunk
-                     |
-                    / \
-        Branch1 ---     --- Branch2
-           |                  |
-          / \                / \
-     leaf1   leaf2      leaf3   leaf4
-
-Trunk stores: q
-Branch stores: WD Flux, disc flux
-Leaf stores: disc radius, WD parameters
-```
-
-Here, the leaves are capable of evaluating a model that has some parameters stored on the leaf in question, its parent Branch, and it's grandparent Trunk. `leaf1` and `leaf2` will have independant disc radii and WD parameters, but will share WD and disc fluxes, and q. `leaf2` and `leaf3` will <i>only</i> share q. 
-
-Parameters are stored as Param objects.  Nodes may hold no parameters, in which case they will act as simple dividers between datasets that still, for whatever reason, are desired to be fit together. 
-
-Parameters can be set and retrieved from any `Node` very easily. Calling `Node.dynasty_par_vals` will return a list of the parameter values below that node, for example, calling `Branch1.dynasty_par_vals` will return `[WD Flux, disc Flux, leaf1 disc radius, leaf1 WD parameters, leaf2 disc radius, leaf2 WD parameters]`. Similarly, setting the vector is as easy as `Branch1.dynasty_par_vals = new_vector`. As long as the list is constructed in the same order as the `Node` would output, the parameters are sorted into the correct child `Nodes` by the tree. Typically, users will likely want to set and get parameter vectors from the Trunk of their tree. 
-
-When a leaf wants to evaluate its model, it will need to retrieve its parameters. This is done with `leaf.ancestor_param_dict`. This returieves a python `dict` of the parameters inherited by that leaf. The `dict` keys are simply the names of the `Param` objects stored at or above the node called. Note that only Params <i>above</i> the node are collected; i.e. `Branch1.ancestor_param_dict` will not contain either `leaf1` or `leaf2` parameters.
-
-## LFIT - A brief user's guide
-
-[LFIT](https://github.com/StuartLittlefair/lfit) is most useful in providing a CV class object. This object has a method, `calcFLux`, that takes a list of (14 or 18) CV parameters, a phase array, and some optional paramters on the resolution of the donor star and disc. The function then returns the CV flux along that phase array. Components can also be individually retrieved if necessary, though the sum is more often the important part. The model holds best to Cataclysmic Variables with a roughtly homogenous disc, and a bright spot that is not excessively extended.
-
-## Model Fitting
-
-The model is fit with an affine-invariant MCMC method, implimented by emcee. For an in-depth run-down of what exactly this means, see [the emcee paper](https://arxiv.org/abs/1202.3665), but in brief, the goal of an MCMC sampler is to draw samples from the posterior distribution of the free parameters, based on their priors and the likelihood of the model they produce to be the 'correct' fit to data. 
-
-In a classic Metropolis-Hasting chain, steps are proposed, and either accepted or rejected based on the likelihood relative to the previous step. If the likelihood is worse, the step still has a finite chance of being accepted - this allows the chain to (in theory, given an infinite amount of time) acess the whole parameter space regardless of the starting position. An affine-invariant approach introduces so-called 'stretch moves', which uses many parallel chains to inform proposed moves. 
-
-The following is a summary of the algorithm from the mentioned paper:
-
-
-'This method involves simultaneously evolving an ensemble of K walkers, where the proposal distribution for one walker, k, is based on the current positions of the K−1 walkers in the [rest of the ensemble]. Here, “position” refers to a vector in the N-dimensional, real-valued parameter space. To update the position of a walker at position X<sub>k</sub>, a walker X<sub>j</sub> is drawn randomly from the remaining walkers and a new position is proposed: 
-
-(Equation 7)
-X<sub>k</sub>(t) → Y=X<sub>j</sub> + Z[X<sub>k</sub>(t)−X<sub>j</sub>]
-
-where Z is a random variable drawn from a distribution g(Z=z).  It is clear that if g satisfies 
-
-(Equation 8)
-g(z<sup>−1</sup>) = z g(z)
-
-the proposal of Equation (7) is symmetric. In this case, the chain will satisfy detailed balance if the proposal is accepted with probability
-
-(Equation 9)
-q = min(1, Z<sup>N−1</sup> [p(Y) / p(X<sub>k</sub>(t))] )
-
-where N is the dimension of the parameter space. This procedure is then repeated for each walker in the ensemble in series.'
->>>>>>> ee1bd892
+- The `emcee` implimentation of parallel tempering is deprecated in the latest version. [This](https://github.com/willvousden/ptemcee) branch is now the preferred one to use, and needs to be integrated into `lfit_python`.