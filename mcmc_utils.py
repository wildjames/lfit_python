--- conflicted
+++ resolved
@@ -4,20 +4,13 @@
 import scipy.stats as stats
 try:
     import triangle
-<<<<<<< HEAD
     # This triangle should have a method corner                                 
     # There are two python packages with conflicting names                      
     getattr(triangle,"corner")
 except AttributeError:
-    # We want the other package                                                 
-=======
-    # This triangle should have a method corner
-    # There are two python packages with conflicting names
-    getattr(triangle,"corner")
-except AttributeError:
     # We want the other package
->>>>>>> 57668230
     import triangle_plot as triangle
+    
 from progress import ProgressBar
 import scipy.integrate as intg
 import warnings
