--- conflicted
+++ resolved
@@ -17,504 +17,6 @@
 
 import configobj
 import emcee
-<<<<<<< HEAD
-import warnings
-import george as g
-from mcmc_utils import *
-import seaborn
-from collections import MutableSequence
-from model import Model
-import time
-
-sys.settrace
-
-# parallellise with MPIPool
-from emcee.utils import MPIPool
-from six.moves import range
-
-class LCModel(Model):
-    """CV lightcurve model for multiple eclipses.
-
-       Can be passed to routines for calculating model, chisq, prior, prob, etc.
-       Can add eclipses at will with addEcl function. All eclipses share q, dphi, rwd.
-       All other parameters vary. You cannot mix and match complex and simple bright
-       spot models for eclipses; all must use the same type of bright spot."""
-
-    def __init__(self,parList,complex,nel_disc=1000,nel_donor=400):
-        """Initialise model.
-
-        Parameter list should be a 14 element (non-complex BS) or 18 element (complex BS)
-        dictionary of Param objects. These are:
-        wdFlux, dFlux, sFlux, rsFlux, q, dphi, rdisc, ulimb, rwd, scale, az, fis, dexp, phi0
-        And additional params: exp1, exp2, tilt, yaw"""
-
-        # Use of the super function allows abstract class in model.py to be referenced
-        # Here the initialise function is referenced
-        super(LCModel,self).__init__(parList)
-        self.complex = complex
-
-        # Need a way of checking number of parameters is correct
-        if complex:
-            assert len(parList)==18, "Wrong number of parameters"
-        else:
-            assert len(parList)==14, "Wrong number of parameters"
-
-        # We need an LFIT CV object to do the calculations
-        # First we create list of parameter names (first eclipse = 0)
-        # Then we get values for each parameter through using getValue function from model.py
-        # Finally, CV object calculated from these values
-        parNames = ['wdFlux_0', 'dFlux_0', 'sFlux_0', 'rsFlux_0', 'q', 'dphi',\
-            'rdisc_0', 'ulimb_0', 'rwd', 'scale_0', 'az_0', 'fis_0', 'dexp_0', 'phi0_0']
-        if complex:
-            parNames.extend(['exp1_0', 'exp2_0', 'tilt_0', 'yaw_0'])
-        parVals = [self.getValue(name) for name in parNames]
-        self.cv = lfit.CV(parVals)
-
-        # How many eclipses?
-        self.necl = 1
-
-    def addEclipse(self,parList):
-        """Allows additional eclipses to be added.
-
-        Parameter list should include 11 or 15 Param objects (all params individual
-        to each eclipse), depending on complexity of the bright spot model. These should be:
-        wdFlux, dFlux, sFlux, rsFlux, rdisc, ulimb, scale, az, fis, dexp, phi0
-        and additional params: exp1, exp2, tilt, yaw"""
-
-        # Need a way of checking number of parameters is correct
-        if self.complex:
-            assert len(parList) == 15, "Wrong number of parameters"
-        else:
-            assert len(parList) == 11, "Wrong number of parameters"
-
-        # How many eclipses?
-        self.necl += 1
-        # Add params from additional eclipses to existing parameter list
-        self.plist.extend(parList)
-
-    def calc(self,ecl,phi,width=None):
-        """Extracts current parameter values for each eclipse and calculates CV flux."""
-
-        # Template required for parameter names
-        parNameTemplate = ['wdFlux_{0}', 'dFlux_{0}', 'sFlux_{0}', 'rsFlux_{0}', 'q', 'dphi',\
-            'rdisc_{0}', 'ulimb_{0}', 'rwd', 'scale_{0}', 'az_{0}', 'fis_{0}', 'dexp_{0}', 'phi0_{0}']
-        if complex:
-            parNameTemplate.extend(['exp1_{0}', 'exp2_{0}', 'tilt_{0}', 'yaw_{0}'])
-        # Template needs updating depending on eclipse number
-        parNames = [template.format(ecl) for template in parNameTemplate]
-        # List filled in with current parameter values
-        parVals = [self.getValue(name) for name in parNames]
-        # CV Flux calculated from list of current parameter values
-        try:
-            return self.cv.calcFlux(parVals,phi,width)
-        except:
-            return -np.inf
-
-    def chisq(self,phi,y,e,width=None):
-        """Calculates chisq, which is required in ln_like"""
-        retVal = 0.0
-        for iecl in range(self.necl):
-            if width:
-                thisWidth=width[iecl]
-            else:
-                thisWidth=None
-            # chisq calculation
-            resids = (y[iecl] - self.calc(iecl,phi[iecl],thisWidth)) / e[iecl]
-            # Check for bugs in model
-            if np.any(np.isinf(resids)) or np.any(np.isnan(resids)):
-                warnings.warn('model gave nan or inf answers')
-                return np.inf
-            retVal += np.sum(resids**2)
-        return retVal
-
-    def ln_prior(self,verbose=False):
-        """Returns the natural log of the prior probability of this model.
-
-        Certain parameters (dphi, rdisc, scale, az) need to be treated as special cases,
-        as the model contains more prior information than included in the parameter priors"""
-
-        # Use of the super function allows abstract class in model.py to be referenced
-        # Here the ln_prior function is referenced
-        retVal = super(LCModel,self).ln_prior()
-        if not np.isfinite(retVal):
-            return retVal
-
-        # Remaining part of this function deals with special cases
-        # dphi
-        tol = 1.0e-6
-        try:
-            # Uses getParam function from model.py to get the objects of variable parameters
-            q = self.getParam('q')
-            dphi = self.getParam('dphi')
-            # maxphi is dphi when i = 90
-            maxphi = roche.findphi(q.currVal,90.0)
-            # dphi cannot be greater than (or within a certain tolerance of) maxphi
-            if dphi.currVal > maxphi-tol:
-                if verbose:
-                    print('Combination of q and dphi is invalid')
-                retVal += -np.inf
-
-        except:
-            # We get here when roche.findphi raises error - usually invalid q
-            retVal += -np.inf
-            if verbose:
-                print('Combination of q and dphi is invalid')
-
-        # rdisc
-        try:
-            maxrdisc_a = 0.46 # Maximum size disc can reach before precessing
-            xl1 = roche.xl1(q.currVal) # xl1/a
-            # rdisc is unique to each eclipse, so have to use slightly different method to
-            # obtain its object, compared to q and dphi which are shared parameters
-            rdiscTemplate = 'rdisc_{0}'
-            for iecl in range(self.necl):
-                rdisc = self.getParam(rdiscTemplate.format(iecl))
-                rdisc_a = rdisc.currVal*xl1 # rdisc/a
-                # rdisc cannot be greater than maxrdisc
-                if rdisc_a > maxrdisc_a:
-                    retVal += -np.inf
-
-        except:
-            # We get here when roche.findphi raises error - usually invalid q
-            if verbose:
-                print('Rdisc and q imply disc does not hit stream')
-            retVal += -np.inf
-
-        #BS scale
-        ratioLim = 3
-        rwd = self.getParam('rwd')
-        minscale = rwd.currVal/ratioLim # Minimum BS scale equal to 1/3 of rwd
-        maxscale = rwd.currVal*ratioLim # Maximum BS scale equal to 3x rwd
-        scaleTemplate = 'scale_{0}'
-        for iecl in range(self.necl):
-            scale = self.getParam(scaleTemplate.format(iecl))
-            # BS scale must be within allowed range
-            if scale.currVal < minscale or scale.currVal > maxscale:
-                retVal += -np.inf
-                if verbose:
-                    print('BS Scale is not between 1/{0} and {0} times WD size'.format(ratioLim))
-
-        #BS az
-        slope = 80.0
-        try:
-            # Find position of bright spot where it hits disc
-            azTemplate = 'az_{0}'
-            for iecl in range(self.necl):
-                rdisc = self.getParam(rdiscTemplate.format(iecl))
-                rd_a = rdisc.currVal*xl1 # rdisc/a
-                az = self.getParam(azTemplate.format(iecl))
-                # Does stream miss disc? (rdisc/a < 0.2 or rdisc/a > 0.65 )
-                # If yes, Tom's code will fail
-                # Calculate position of BS
-                x,y,vx,vy = roche.bspot(q.currVal,rd_a)
-                # Find tangent to disc at this point
-                alpha = np.degrees(np.arctan2(y,x))
-                # Alpha is between -90 and 90. If negative, spot lags disc (i.e. alpha > 90)
-                if alpha < 0: alpha = 90 - alpha
-                tangent = alpha + 90 # Disc tangent
-                # Calculate minimum and maximum az values using tangent and slope
-                minaz = max(0,tangent-slope)
-                maxaz = min(178,tangent+slope)
-                # BS az must be within allowed range
-                if az.currVal < minaz or az.currVal > maxaz:
-                    retVal += -np.inf
-
-        except:
-            if verbose:
-                print('Stream does not hit disc, or az is outside 80 degree tolerance')
-            # We get here when roche.findphi raises error - usually invalid q
-            retVal += -np.inf
-
-        if complex:
-            # BS exponential parameters
-            # Total extent of bright spot is scale*(e1/e2)**(1/e2)
-            # Limit this to half an inner lagrangian distance
-            scaleTemplate = 'scale_{0}'
-            exp1Template = 'exp1_{0}'
-            exp2Template = 'exp2_{0}'
-            for iecl in range(self.necl):
-                sc = self.getParam(scaleTemplate.format(iecl))
-                e1 = self.getParam(exp1Template.format(iecl))
-                e2 = self.getParam(exp2Template.format(iecl))
-                if sc.currVal*(e1.currVal/e2.currVal)**(1.0/e2.currVal) > 0.5:
-                    retVal += -np.inf
-
-        return retVal
-
-    def ln_like(self,phi,y,e,width=None):
-        """Calculates the natural log of the likelihood"""
-        return -0.5*self.chisq(phi,y,e,width)
-
-    def ln_prob(self,phi,y,e,width=None):
-        """Calculates the natural log of the posterior probability (ln_prior + ln_like)"""
-        # First calculate ln_prior
-        lnp = self.ln_prior()
-        # Then add ln_prior to ln_like
-        if np.isfinite(lnp):
-            try:
-                return lnp + self.ln_like(phi,y,e,width)
-            except:
-                return -np.inf
-        else:
-            return lnp
-
-class GPLCModel(LCModel):
-    """CV lightcurve model for multiple eclipses, with added Gaussian process fitting"""
-
-    def __init__(self,parList,complex,ampin_gp,ampout_gp,tau_gp,nel_disc=1000,nel_donor=400):
-        """Initialise model.
-
-        Parameter list should be a 17 element (non-complex BS) or 21 element (complex BS)
-        dictionary of Param objects. These are:
-        ampin_gp, ampout_gp, tau_gp, wdFlux, dFlux, sFlux, rsFlux, q, dphi, rdisc, ulimb, rwd, scale, az, fis, dexp, phi0
-        And additional params: exp1, exp2, tilt, yaw"""
-
-        super(GPLCModel,self).__init__(parList,complex,nel_disc,nel_donor)
-        # Make sure GP parameters are variable when using this model
-        self.plist.append(ampin_gp)
-        self.plist.append(ampout_gp)
-        self.plist.append(tau_gp)
-        self._dist_cp = 10.0
-        self._oldq = 10.0
-        self._olddphi = 10.0
-        self._oldrwd = 10.0
-
-    def calcChangepoints(self,phi):
-
-        # Also get object for dphi, q and rwd as this is required to determine changepoints
-        dphi = self.getParam('dphi')
-        q = self.getParam('q')
-        rwd = self.getParam('rwd')
-        phi0Template = 'phi0_{0}'
-
-        dphi_change = np.fabs(self._olddphi - dphi.currVal)/dphi.currVal
-        q_change    = np.fabs(self._oldq - q.currVal)/q.currVal
-        rwd_change  = np.fabs(self._oldrwd - rwd.currVal)/rwd.currVal
-
-        if (dphi_change > 1.2) or (q_change > 1.2) or (rwd_change > 1.2):
-            # Calculate inclination
-            inc = roche.findi(q.currVal,dphi.currVal)
-            # Calculate wd contact phases 3 and 4
-            phi3, phi4 = roche.wdphases(q.currVal, inc, rwd.currVal, ntheta=10)
-            # Calculate length of wd egress
-            dpwd = phi4 - phi3
-            # Distance from changepoints to mideclipse
-            dist_cp = (dphi.currVal+dpwd)/2.
-        else:
-            dist_cp = self._dist_cp
-
-
-        # Find location of all changepoints
-        min_ecl = int(np.floor(phi.min()))
-        max_ecl = int(np.ceil(phi.max()))
-        eclipses = [e for e in range(min_ecl, max_ecl+1) if np.logical_and(e>phi.min(), e<1 + phi.max())]
-        changepoints = []
-        for e in eclipses:
-            # When did the last eclipse end?
-            egress = (e-1) + dist_cp
-            # When does this eclipse start?
-            ingress = e - dist_cp
-            changepoints.append([egress, ingress])
-
-        # save these values for speed
-        if (dphi_change > 1.2) or (q_change > 1.2) or (rwd_change > 1.2):
-            self._dist_cp = dist_cp
-            self._oldq = q.currVal
-            self._olddphi = dphi.currVal
-            self._oldrwd = rwd.currVal
-
-        return changepoints
-
-    def createGP(self,phi):
-        """Constructs a kernel, which is used to create Gaussian processes.
-
-        Using values for the two hyperparameters (amp,tau), amp_ratio and dphi, this function:
-        creates kernels for both inside and out of eclipse, works out the location of any
-        changepoints present, constructs a single (mixed) kernel and uses this kernel to create GPs"""
-
-        # Get objects for ampin_gp, ampout_gp, tau_gp and find the exponential of their current values
-        ln_ampin = self.getParam('ampin_gp')
-        ln_ampout = self.getParam('ampout_gp')
-        ln_tau = self.getParam('tau_gp')
-
-        ampin = np.exp(ln_ampin.currVal)
-        ampout = np.exp(ln_ampout.currVal)
-        tau = np.exp(ln_tau.currVal)
-
-        # Calculate kernels for both out of and in eclipse WD eclipse
-        # Kernel inside of WD has smaller amplitude than that of outside eclipse
-        # First, get the changepoints
-        changepoints = self.calcChangepoints(phi)
-
-        # We need to make a fairly complex kernel.
-        # Global flicker
-        kernel = ampin * g.kernels.Matern32Kernel(tau)
-        # inter-eclipse flicker
-        for gap in changepoints:
-            kernel += ampout * g.kernels.Matern32Kernel(tau, block=gap)
-
-        # Use that kernel to make a GP object
-        georgeGP = g.GP(kernel, solver=g.HODLRSolver)
-
-        return georgeGP
-
-
-    def ln_like(self,phi,y,e,width=None):
-        """Calculates the natural log of the likelihood.
-
-        This alternative ln_like function uses the createGP function to create Gaussian
-        processes"""
-        lnlike = 0.0
-        # For each eclipse, create (and compute) Gaussian process and calculate the model
-        for iecl in range(self.necl):
-            gp = self.createGP(phi[iecl])
-            gp.compute(phi[iecl],e[iecl])
-            if width:
-                thisWidth=width[iecl]
-            else:
-                thisWidth=None
-            resids = y[iecl] - self.calc(iecl,phi[iecl],thisWidth)
-
-            # the 'quiet' argument tells the GP to return -inf when you get an invalid kernel, rather than throwing an exception.
-            gp_ln_like = gp.log_likelihood(resids, quiet=True)
-
-            # Check for bugs in model
-            if np.any(np.isinf(resids)) or np.any(np.isnan(resids)):
-                warnings.warn('model gave nan or inf answers')
-                return -np.inf
-
-            # Calculate ln_like using lnlikelihood function from GaussianProcess.py
-            lnlike += gp_ln_like
-        return lnlike
-
-def parseInput(file):
-    """Splits input file up making it easier to read"""
-    input_dict = configobj.ConfigObj(file)
-    return input_dict
-
-if __name__ == "__main__":
-
-    # Allows input file to be passed to code from argument line
-    import argparse
-    parser = argparse.ArgumentParser(description='Fit CV lightcurves with lfit')
-    parser.add_argument('file',action='store',help='input file')
-    parser.add_argument('--resume', '-r', help='resume from previous chain, chain file name is required')
-    args = parser.parse_args()
-
-    if args.resume is not None and args.resume == 'chain_prod.txt':
-        raise ValueError('name of resume chain and output chain are the same. rename resume chain first')
-
-    # Use parseInput function to read data from input file
-    input_dict = parseInput(args.file)
-
-    # Read in information about mcmc, neclipses, use of complex/GP etc.
-    nburn     = int(input_dict['nburn'])
-    nprod     = int(input_dict['nprod'])
-    nthreads  = int(input_dict['nthread'])
-    nwalkers  = int(input_dict['nwalkers'])
-    ntemps    = int(input_dict['ntemps'])
-    scatter_1   = float(input_dict['first_scatter'])
-    scatter_2   = float(input_dict['second_scatter'])
-    toFit     = int(input_dict['fit'])
-    neclipses = int(input_dict['neclipses'])
-    complex   = bool(int(input_dict['complex']))
-    useGP     = bool(int(input_dict['useGP']))
-    usePT     = bool(int(input_dict['usePT']))
-    corner    = bool(int(input_dict['corner']))
-    double_burnin = bool(int(input_dict['double_burnin']))
-    comp_scat   = bool(int(input_dict['comp_scat']))
-
-    # Read in GP params using fromString function from mcmc_utils.py
-    ampin_gp = Param.fromString('ampin_gp', input_dict['ampin_gp'])
-    ampout_gp = Param.fromString('ampout_gp', input_dict['ampout_gp'])
-    tau_gp = Param.fromString('tau_gp', input_dict['tau_gp'])
-
-    # Read in file names containing eclipse data, as well as output plot names
-    files = []
-    output_plots = []
-    for ecl in range(0,neclipses):
-        files.append(input_dict['file_{0}'.format(ecl)])
-        output_plots.append(input_dict['plot_{0}'.format(ecl)])
-
-
-    # Output file code - needs completing
-    # This file contains the data and best fit.
-    # The first three columns are the data (x, y and y error)
-    # The next column is the CV flux
-    # The next columns are the flux from wd, bright spot, disc and donor
-    # Setup header for output file format
-    # outfile_header =
-
-    # Create a model from the first eclipses (eclipse 0) parameters
-    parNames = ['wdFlux_0', 'dFlux_0', 'sFlux_0', 'rsFlux_0', 'q', 'dphi',\
-        'rdisc_0', 'ulimb_0', 'rwd', 'scale_0', 'az_0', 'fis_0', 'dexp_0', 'phi0_0']
-    if complex:
-        parNames.extend(['exp1_0', 'exp2_0', 'tilt_0', 'yaw_0'])
-    # List of values obtained from input file using fromString function from mcmc_utils.py
-    parList = [Param.fromString(name, input_dict[name]) for name in parNames]
-    #parList = [Param.fromString(name, input_dict[name]) for name in parNames if Param.isValid]
-    # If fitting using GPs use GPLCModel, else use LCModel
-    if useGP:
-        model = GPLCModel(parList,complex,ampin_gp,ampout_gp,tau_gp)
-    else:
-        model = LCModel(parList,complex)
-
-    # pickle is used for parallelisation
-    # pickle cannot pickle methods of classes, so we wrap
-    # the ln_prior, ln_like and ln_prob functions here to
-    # make something that can be pickled
-    def ln_prior(parList):
-        model.pars = parList
-        return model.ln_prior()
-    def ln_like(parList,phi,y,e,width=None):
-        model.pars = parList
-        #return model.ln_like(phi,y,e,width)
-        lnlike = model.ln_like(phi,y,e,width)
-        if np.isfinite(lnlike):
-            return lnlike
-        else:
-            return -np.inf
-    def ln_prob(parList,phi,y,e,width=None):
-        model.pars = parList
-        return model.ln_prob(phi,y,e,width)
-
-    # Add in additional eclipses as necessary
-    parNameTemplate = ['wdFlux_{0}', 'dFlux_{0}', 'sFlux_{0}', 'rsFlux_{0}',\
-        'rdisc_{0}', 'ulimb_{0}', 'scale_{0}', 'az_{0}', 'fis_{0}', 'dexp_{0}', 'phi0_{0}']
-    if complex:
-        parNameTemplate.extend(['exp1_{0}', 'exp2_{0}', 'tilt_{0}', 'yaw_{0}'])
-    for ecl in range(1,neclipses):
-        # This line changes the eclipse number for each parameter name
-        parNames = [template.format(ecl) for template in parNameTemplate]
-        # List of values obtained from input file using fromString function from mcmc_utils.py
-        parList = [Param.fromString(name, input_dict[name]) for name in parNames]
-        # Use addEclipse function defined above to add eclipse parameters to parameter list
-        model.addEclipse(parList)
-
-    # Store your data in python lists, so that x[0] are the times for eclipse 0, etc.
-    x = []
-    y = []
-    e = []
-    w = []
-
-    # Crop to range given in input file
-    start = float(input_dict['phi_start'])
-    end = float(input_dict['phi_end'])
-    # Read in eclipse data
-    for file in files:
-        print("File: {}".format(file))
-        xt,yt,et = np.loadtxt(file,skiprows=16).T
-        wt = np.mean(np.diff(xt))*np.ones_like(xt)/2.
-        # Create mask
-        mask = (xt > start) & (xt < end)
-        x.append(xt[mask])
-        y.append(yt[mask])
-        e.append(et[mask])
-        w.append(wt[mask])
-
-
-    # Is starting position legal?
-=======
 import numpy as np
 
 import mcmc_utils as utils
@@ -641,7 +143,6 @@
     print("a ln_like of {:.3f}".format(ln_like(pars, model)))
     print("a ln_prob of {:.3f}".format(ln_prob(pars, model)))
     print()
->>>>>>> 7ba6805d
     if np.isinf(model.ln_prior()):
         print("ERROR: Starting position violates priors!")
         print("Offending parameters are:")
@@ -748,148 +249,6 @@
                                   pool=pool)
                                 #   threads=nthreads)
     else:
-<<<<<<< HEAD
-        f = open("modparams.txt","w")
-    f.write("\nFor this model:\n\n")
-    f.write("Chisq          = %.2f (%d D.O.F)\n" % (model.chisq(x,y,e,w),dataSize - model.npars - 1))
-    f.write("ln prior       = %.2f\n" % model.ln_prior())
-    f.write("ln likelihood = %.2f\n" % model.ln_like(x,y,e,w))
-    f.write("ln probability = %.2f\n" % model.ln_prob(x,y,e,w))
-    f.close()
-
-    # Plot model & data
-    # Use of gridspec to help with plotting
-    gs = gridspec.GridSpec(2,1,height_ratios=[2,1])
-    gs.update(hspace=0.0)
-    seaborn.set(style='ticks')
-    seaborn.set_style({"xtick.direction": "in","ytick.direction": "in"})
-
-    for iecl in range(neclipses):
-        xp = x[iecl]
-        yp = y[iecl]
-        ep = e[iecl]
-        wp = w[iecl]
-
-        xf = np.linspace(xp.min(),xp.max(),1000)
-        #xf = np.linspace(-0.9,0.9,1000)
-        wf = 0.5*np.mean(np.diff(xf))*np.ones_like(xf)
-        yp_fit = model.calc(iecl,xp,wp)
-        yf = model.calc(iecl,xf,wf)
-        res = yp - yp_fit
-
-        # Needed for plotting GP
-        if useGP:
-            gp = model.createGP(xp)
-            gp.compute(xp,ep)
-            samples = gp.sample_conditional(res, xp, size = 300)
-            mu = np.mean(samples,axis=0)
-            std = np.std(samples,axis=0)
-            fmu, _ = gp.predict(res, xf)
-
-        ax1 = plt.subplot(gs[0,0])
-
-        # CV model
-        ax1.plot(xf,yf)
-        ax1.set_title(output_plots[iecl])
-        ax1.plot(xf,model.cv.yrs, label='Sec')
-        ax1.plot(xf,model.cv.ys, label='Spt')
-        ax1.plot(xf,model.cv.ywd, label='WD')
-        ax1.plot(xf,model.cv.yd, label='Disc')
-        if useGP:
-
-            # Plot fill-between region
-            if toFit:
-                # Read chain
-                # First few lines used to determine number of parameters
-                if complex:
-                    pars_fill = 15
-                else:
-                    pars_fill = 11
-                pars_fill_e1 = pars_fill + 3
-                if useGP:
-                    pars_fill_e1 += 3
-                if iecl == 0:
-                    # Read parameters of first eclipse from chain
-                    pars = chain[:,0:pars_fill_e1-3]
-                else:
-                    # Parameters from additional eclipses are a little trickier
-                    # to read from chain
-                    pars_1 = chain[:,pars_fill_e1+pars_fill*(iecl-1):pars_fill_e1+pars_fill*(iecl-1)+4]
-                    pars_2 = chain[:,4:6]
-                    pars_3 = chain[:,pars_fill_e1+pars_fill*(iecl-1)+4:pars_fill_e1+pars_fill*(iecl-1)+6]
-                    pars_4 = chain[:,8]
-                    pars_5 = chain[:,pars_fill_e1+pars_fill*(iecl-1)+6:pars_fill_e1+pars_fill*iecl]
-                    pars = []
-                    for i in range(0,len(pars_1)):
-                        new_pars = np.append(pars_1[i],pars_2[i])
-                        new_pars = np.append(new_pars,pars_3[i])
-                        new_pars = np.append(new_pars,pars_4[i])
-                        new_pars = np.append(new_pars,pars_5[i])
-                        pars.append(new_pars)
-                    pars = np.array(pars)
-
-                # Create array of 1000 random numbers
-                random_sample = np.random.randint(0,len(pars[0:]),1000)
-
-                lcs = []
-                for i in random_sample:
-                    CV = lfit.CV(pars[i])
-
-                    xf_2 = np.linspace(xp.min(),xp.max(),1000)
-                    wf_2 = 0.5*np.mean(np.diff(xf_2))*np.ones_like(xf_2)
-                    yf_2 = CV.calcFlux(pars[i],xf_2,wf_2)
-                    lcs.append(yf_2)
-
-                # Plot filled area
-                lcs = np.array(lcs)
-                mu_2 = lcs.mean(axis=0)
-                std_2 = lcs.std(axis=0)
-                plt.fill_between(xf_2,mu_2+std_2,mu_2-std_2,color='b',alpha=0.2)
-
-        # Data
-        if useGP:
-            ax1.errorbar(xp,yp,yerr=ep,fmt='.',color='k',capsize=0,alpha=0.2,markersize=5,linewidth=1)
-            fmu, _ = gp.predict(res, xp)
-            ax1.errorbar(xp,yp-fmu,yerr=ep,fmt='.',color='k',capsize=0,alpha=0.6,markersize=5,linewidth=1)
-        else:
-            ax1.errorbar(xp,yp,yerr=ep,fmt='.',color='k',capsize=0,alpha=0.6,markersize=5,linewidth=1)
-        ax2 = plt.subplot(gs[1,0],sharex=ax1)
-        ax2.errorbar(xp,yp-yp_fit,yerr=ep,color='k',fmt='.',capsize=0,alpha=0.6,markersize=5,linewidth=1)
-        ax1.set_ylim(bottom=0)
-        #ax1.set_ylim(ymin=-0.0001)
-        ax1.set_xlim(start,end)
-        ax1.tick_params(top=True,right=True)
-        ax2.tick_params(top=True,right=True)
-        ax2.axhline(0.0, color='black', linestyle='--')
-        #ax2.set_xlim(ax1.get_xlim())
-        #ax2.set_xlim(-0.1,0.12)
-        if useGP:
-            ax2.fill_between(xp,mu+1.0*std,mu-1.0*std,color='r',alpha=0.4)
-
-        # Labels
-        ax1.set_ylabel('Flux (mJy)', fontsize=15)
-        ax2.set_ylabel('Residuals (mJy)', fontsize=15)
-        ax1.set_xlabel('Orbital Phase', fontsize=15)
-        ax2.set_xlabel('Orbital Phase', fontsize=15)
-        ax2.yaxis.set_major_locator(MaxNLocator(4,prune='both'))
-        ax1.tick_params(axis='both',labelbottom=False,labelsize=14)
-        ax2.tick_params(axis='both',labelsize=14)
-        ax1.legend()
-
-        for ax in plt.gcf().get_axes()[::2]:
-            ax.yaxis.set_major_locator(MaxNLocator(prune='both'))
-
-        plt.gcf().set_size_inches(18.5, 10.5)
-        # plt.subplots_adjust(bottom=0.095, top=0.965, left=0.12, right=0.975)
-        plt.tight_layout()
-
-        # Save plot images
-        plt.savefig(output_plots[iecl]+".png")
-        if toFit and useGP:
-            plt.close()
-        else:
-            plt.show()
-=======
         # Create the initial ball of walker positions
         p_0 = utils.initialise_walkers(p_0, p0_scatter_1, nwalkers,
                                        ln_prior, model)
@@ -961,5 +320,4 @@
 
     from plotCV import fit_summary
     fit_summary('chain_prod.txt', input_fname, destination=dest,
-                automated=True)
->>>>>>> 7ba6805d
+                automated=True)