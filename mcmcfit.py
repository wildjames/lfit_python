--- conflicted
+++ resolved
@@ -13,19 +13,15 @@
 import os
 from pprint import pprint
 from shutil import rmtree
-<<<<<<< HEAD
 from sys import exit
-=======
->>>>>>> 5eda6515
 
 import configobj
 import emcee
 import numpy as np
-<<<<<<< HEAD
 
 import mcmc_utils as utils
 from CVModel import construct_model, extract_par_and_key
-
+import plotCV
 
 # I need to wrap the model's ln_like, ln_prior, and ln_prob functions
 # in order to pickle them :(
@@ -49,35 +45,6 @@
 
 if __name__ in '__main__':
 
-=======
-
-import mcmc_utils as utils
-import plot_lc_model as plotCV
-from CVModel import construct_model, extract_par_and_key
-
-
-# I need to wrap the model's ln_like, ln_prior, and ln_prob functions
-# in order to pickle them :(
-def ln_prior(param_vector, model):
-    model.dynasty_par_vals = param_vector
-    val = model.ln_prior()
-    return val
-
-def ln_prob(param_vector, model):
-    model.dynasty_par_vals = param_vector
-    val = model.ln_prob()
-    return val
-
-def ln_like(param_vector, model):
-    model.dynasty_par_vals = param_vector
-    val = model.ln_like()
-    return val
-
-if __name__ in '__main__':
-
-    np.random.seed = 432
-
->>>>>>> 5eda6515
     # Set up the parser.
     parser = argparse.ArgumentParser(
         description='''Execute an MCMC fit to a dataset.'''
@@ -99,34 +66,25 @@
         help='Enable the debugging flag in the model',
         action='store_true'
     )
-<<<<<<< HEAD
-=======
+
     parser.add_argument(
         "--quiet",
         help="Do not plot the initial conditions",
         action="store_true"
     )
->>>>>>> 5eda6515
 
     args = parser.parse_args()
     input_fname = args.input
     dest = args.notify
     debug = args.debug
-<<<<<<< HEAD
-=======
     quiet = args.quiet
->>>>>>> 5eda6515
 
     if debug:
         if os.path.isdir("DEBUGGING"):
             rmtree("DEBUGGING")
 
     # I want to pre-check that the details have been supplied.
-<<<<<<< HEAD
     if dest != '':
-=======
-    if dest is not '':
->>>>>>> 5eda6515
         location = __file__.split('/')[:-1] + ["email_details.json"]
         details_loc = '/'.join(location)
         if not os.path.isfile(details_loc):
@@ -146,17 +104,12 @@
             print("Don't panic, just complete the JSON file here:")
             print("{}".format(details_loc))
 
-<<<<<<< HEAD
-=======
-
->>>>>>> 5eda6515
     # Build the model from the input file
     model = construct_model(input_fname, debug)
 
     print("\nStructure:")
     pprint(model.structure)
 
-<<<<<<< HEAD
     input_dict = configobj.ConfigObj(input_fname)
 
     # Read in information about mcmc
@@ -179,28 +132,6 @@
     except KeyError:
         neclipses = len(model.search_node_type("Eclipse"))
         print("The model has {} eclipses.".format(neclipses))
-=======
-
-    input_dict = configobj.ConfigObj(input_fname)
-
-    # Read in information about mcmc
-    nburn          = int(input_dict['nburn'])
-    nprod          = int(input_dict['nprod'])
-    nthreads       = int(input_dict['nthread'])
-    nwalkers       = int(input_dict['nwalkers'])
-    ntemps         = int(input_dict['ntemps'])
-    scatter_1      = float(input_dict['first_scatter'])
-    scatter_2      = float(input_dict['second_scatter'])
-    to_fit         = bool(int(input_dict['fit']))
-    use_pt         = bool(int(input_dict['usePT']))
-    double_burnin  = bool(int(input_dict['double_burnin']))
-    comp_scat      = bool(int(input_dict['comp_scat']))
-
-    # neclipses no longer strictly necessary, but can be used to limit the
-    # maximum number of fitted eclipses
-    neclipses = len(model.search_node_type("Eclipse"))
-    print("The model has {} eclipses.".format(neclipses))
->>>>>>> 5eda6515
 
     # Wok out how many degrees of freedom we have in the model
     # How many data points do we have?
@@ -235,22 +166,12 @@
         exit()
 
     # If we're not running the fit, plot our stuff.
-<<<<<<< HEAD
-    if not to_fit:
-        import plotCV
-
-        plotCV.nxdraw(model)
-
-        plotCV.plot_model(model, True, save=True, figsize=(11, 8), save_dir='Initial_figs/')
-
-        exit()
-
-=======
     if not quiet:
         plotCV.nxdraw(model)
         plotCV.plot_model(model, True, save=True, figsize=(11, 8), save_dir='Initial_figs/')
-
->>>>>>> 5eda6515
+    if not to_fit:
+      exit()
+      
     # # # # # # # # # # # # # # # # # # # # # # # # # # # # # # # #
     #  MCMC Chain sampler, handled by emcee.                      #
     #  The below plugs the above into emcee's relevant functions  #
@@ -265,12 +186,6 @@
     if nwalkers < 2*npars:
         exit()
 
-<<<<<<< HEAD
-=======
-    if not to_fit:
-        exit()
-
->>>>>>> 5eda6515
     # p_0 is the initial position vector of the MCMC walker
     p_0 = model.dynasty_par_vals
 
@@ -283,27 +198,6 @@
     # Some want more, some less.
     if comp_scat:
         # scatter factors. p0_scatter_1 will be multiplied by these:
-        scat_fract = {
-            'q':      2,
-            'rwd':    1,
-            'dphi':   0.2,
-            'dFlux':  2,
-            'sFlux':  2,
-            'wdFlux': 2,
-            'rsFlux': 2,
-            'rdisc':  2,
-            'ulimb':  1e-6,
-            'scale':  3,
-            'fis':    3,
-            'dexp':   3,
-            'phi0':   20,
-            'az':     2,
-            'exp1':   5,
-            'exp2':   5,
-            'yaw':    10,
-            'tilt':   2,
-        }
-<<<<<<< HEAD
         scat_fract = {
             'q':      1,
             'rwd':    1,
@@ -324,9 +218,7 @@
             'yaw':    1,
             'tilt':   1,
         }
-=======
-
->>>>>>> 5eda6515
+
         for par_i, name in enumerate(model.dynasty_par_names):
             # Get the parameter of this parName, striping off the node encoding
             key, _ = extract_par_and_key(name)
@@ -341,10 +233,6 @@
         # Create another array for second burn-in
         p0_scatter_2 = p0_scatter_1*(scatter_2/scatter_1)
 
-<<<<<<< HEAD
-=======
-
->>>>>>> 5eda6515
     # Initialise the sampler. If we're using parallel tempering, do that.
     # Otherwise, don't.
     mp.set_start_method("forkserver")
@@ -363,7 +251,6 @@
                                   loglargs=(model,),
                                   logpargs=(model,),
                                   pool=pool)
-<<<<<<< HEAD
     else:
         # Create the initial ball of walker positions
         p_0 = utils.initialise_walkers(p_0, p0_scatter_1, nwalkers,
@@ -411,59 +298,6 @@
         # chain shape = (ntemps,nwalkers*nsteps,ndim)
         chain = sampler.flatchain[0, ...]
     else:
-=======
-                                #   threads=nthreads)
-    else:
-        # Create the initial ball of walker positions
-        p_0 = utils.initialise_walkers(p_0, p0_scatter_1, nwalkers,
-                                       ln_prior, model)
-        # Create the sampler
-        sampler = emcee.EnsembleSampler(nwalkers, npars,
-                                        ln_prob,
-                                        args=(model,),
-                                        pool=pool)
-                                        # threads=nthreads)
-
-
-    # Run the burnin phase
-    print("\n\nExecuting the burn-in phase...")
-    pos, prob, state = utils.run_burnin(sampler, p_0, nburn)
-
-    # Do we want to do that again?
-    if double_burnin:
-        # If we wanted to run a second burn-in phase, then do. Scatter the
-        # position about the first burn
-        print("Executing the second burn-in phase")
-
-        # Get the Get the most likely step of the first burn-in
-        p_0 = pos[np.argmax(prob)]
-        # And scatter the walker ball about that position
-        p_0 = utils.initialise_walkers(p_0, p0_scatter_2, nwalkers,
-                                       ln_prior, model)
-
-        # Run that burn-in
-        pos, prob, state = utils.run_burnin(sampler, p_0, nburn)
-
-
-    # Now, reset the sampler. We'll use the result of the burn-in phase to
-    # re-initialise it.
-    sampler.reset()
-    print("Starting the main MCMC chain. Probably going to take a while!")
-
-    # Get the column keys. Otherwise, we can't parse the results!
-    col_names = "walker_no " + ' '.join(model.dynasty_par_names) + ' ln_prob'
-
-    if use_pt:
-        # Run production stage of parallel tempered mcmc
-        sampler = utils.run_ptmcmc_save(sampler, pos, nprod,
-                                        "chain_prod.txt", col_names=col_names)
-
-        # get chain for zero temp walker. Higher temp walkers DONT sample the
-        # right landscape!
-        # chain shape = (ntemps,nwalkers*nsteps,ndim)
-        chain = sampler.flatchain[0, ...]
-    else:
->>>>>>> 5eda6515
         # Run production stage of non-parallel tempered mcmc
         sampler = utils.run_mcmc_save(sampler, pos, nprod, state,
                                       "chain_prod.txt", col_names=col_names)
@@ -484,10 +318,5 @@
             f.write(s)
         f.write('\n')
 
-<<<<<<< HEAD
-    from plotCV import fit_summary
-    fit_summary('chain_prod.txt', input_fname, destination=dest,
-=======
     plotCV.fit_summary('chain_prod.txt', input_fname, destination=dest,
->>>>>>> 5eda6515
-                automated=True)+                       automated=True)