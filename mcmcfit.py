--- conflicted
+++ resolved
@@ -89,19 +89,11 @@
 
     #Disc radius (XL1) 
     try:
-<<<<<<< HEAD
         xl1 = roche.xl1(pars[4]) # xl1/a
         prior = Prior('uniform',0.25,0.46/xl1)
         lnp += prior.ln_prob(pars[6])
     except:
         # we get here when roche.findphi raises error - usually invalid q
-=======
-        xl1 = roche.xl1(pars[4]) 
-        prior = Prior('uniform',0.25,0.46/xl1)
-        lnp += prior.ln_prob(pars[6])
-    except:
-        # we get where when roche.findphi raises error - usually invalid q
->>>>>>> d24c3c2e73963e43dbb6b97e65bdfad6c0cb6126
         lnp += -np.inf
     
     #Limb darkening
