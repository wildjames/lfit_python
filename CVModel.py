--- conflicted
+++ resolved
@@ -221,12 +221,8 @@
         try:
             xl1 = roche.xl1(q)
         except AssertionError as err:
-<<<<<<< HEAD
-            print(err)
-=======
             if verbose:
                 print("Failed to get the L1 point!")
->>>>>>> d10331e5
             return -np.inf
 
 
@@ -477,10 +473,7 @@
                 return -np.inf
 
         except Exception as error:
-<<<<<<< HEAD
             print(error)
-=======
->>>>>>> d10331e5
             # If we get here, then roche couldn't find a dphi for this q.
             # That's bad!
             if verbose:
