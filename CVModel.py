--- conflicted
+++ resolved
@@ -45,15 +45,6 @@
 
         and treat lines with # as commented out.
         '''
-<<<<<<< HEAD
-
-        for delimiter in ' ,|':
-            try:
-                data = np.loadtxt(fname, delimiter=delimiter, comments='#')
-                break
-            except:
-                print("Failed to get the data using the delimiter {}...".format(delimiter))
-=======
         delimiters = ' ,|'
         for delimiter in delimiters:
             try:
@@ -61,7 +52,6 @@
                 break
             except ValueError as exception:
                 print("Couldn't split the calib file with '{}', trying next delimiter...".format(delimiter))
->>>>>>> 8471b0e7
         phase, flux, error = data.T
 
         # Filter out nans.
@@ -712,30 +702,7 @@
 
         return names
 
-<<<<<<< HEAD
-
-def extract_par_and_key(key):
-    '''As stated. For example,
-    extract_par_and_key("wdFlux_long_complex_key_label)
-    >>> ("wdFlux", "long_complex_key_label")
-    '''
-
-    if key.startswith("ln_"):
-        key = key.split("_")
-
-        par = "_".join(key[:3])
-        label = "_".join(key[3:])
-
-    else:
-        par, label = key.split('_')[0], '_'.join(key.split('_')[1:])
-
-    return par, label
-
-
-def construct_model(input_file, debug=False, cube_prior=False):
-=======
 def construct_model(input_file, debug=False, nodata=False):
->>>>>>> 8471b0e7
     '''Takes an input filename, and parses it into a model tree.
 
     Inputs:
